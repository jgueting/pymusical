--- conflicted
+++ resolved
@@ -473,7 +473,6 @@
         """
         # input verification
         signs = ['##', '#', 'n', '_', 'b', 'bb']
-        print(f'new_score: {new_score} ({type(new_score).__name__})')
         if isinstance(new_score, str):
             try:
                 new_score = self.score_parser.parseString(new_score)[0]
@@ -491,7 +490,6 @@
         if isinstance(new_score, int):
             new_score = (new_score, '_')
 
-        print(f'new_score: {new_score} ({type(new_score).__name__})')
         if isinstance(new_score, tuple):
             if len(new_score) == 2 and isinstance(new_score[0], int) and isinstance(new_score[1], str) \
                     and new_score[1] in signs:
@@ -588,40 +586,4 @@
             for attribute in result:
                 setattr(self, attribute, result[attribute])
         else:
-<<<<<<< HEAD
-            raise TypeError('MusicConverter.set() only accepts <str> as input')
-=======
-            raise TypeError('MusicConverter.set() only accepts <str> as input')
-
-if __name__ == '__main__':
-    converter = MusicConverter()
-    converter.clef = 'violin'
-    converter.key = 'C/a'
-
-    converter.notation = (-1, '_')
-    print(converter.note_name)
-
-    # heads = {key: [] for key in converter.keys}
-    # heads['value'] = []
-    # heads['name'] = []
-    #
-    # for value in range(-10, 5):
-    #     converter.note_value = value
-    #     heads['value'].append(converter.note_value)
-    #     heads['name'].append(converter.note_name)
-    #     for key in converter.keys:
-    #         print(f'note: {converter.note_name} ({value}); key: {key}')
-    #         converter.key = key
-    #         heads[key].append('/'.join([f'{item[0]:2d}:{item[1]:2}' for item in converter.notation]))
-    #         for score in converter.notation:
-    #             converter.notation = score
-    #
-    # with open('positions.csv', 'w') as file:
-    #     values = f'{converter.clef:7};' + ';'.join([f'{value:11d}' for value in heads['value']]) + '\n'
-    #     file.write(values)
-    #     names  = '       ;' + ';'.join([f'{name:11}' for name in heads['name']]) + '\n'
-    #     file.write(names)
-    #     for key in converter.keys:
-    #         head_numbers = f'{key:7};' + ';'.join(f'{notation:11}' for notation in heads[key]) + '\n'
-    #         file.write(head_numbers)
->>>>>>> 8d47da2c
+            raise TypeError('MusicConverter.set() only accepts <str> as input')